--- conflicted
+++ resolved
@@ -7,10 +7,7 @@
   accelerate_args:
     config_file: ../configs/accelerate/default_config.yaml
     machine_rank: 0
-<<<<<<< HEAD
-=======
     main_process_ip: 127.0.0.1
->>>>>>> dd7b3c18
     num_machines: 1
   llm_args:
     model_type: seq2seq
